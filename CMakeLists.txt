###############################################################################
#
# (c) Copyright IBM Corp. 2017
#
#  This program and the accompanying materials are made available
#  under the terms of the Eclipse Public License v1.0 and
#  Apache License v2.0 which accompanies this distribution.
#
#      The Eclipse Public License is available at
#      http://www.eclipse.org/legal/epl-v10.html
#
#      The Apache License v2.0 is available at
#      http://www.opensource.org/licenses/apache2.0.php
#
# Contributors:
#    Multiple authors (IBM Corp.) - initial implementation and documentation
###############################################################################

cmake_minimum_required(VERSION 3.2 FATAL_ERROR)

# Warn user that CMake support is currently experimental
message(WARNING
"CMake support is currently experimental.\n\
Various components may fail to compile with default configuration options, and some are not even attempted.")

include(cmake/versions.cmake) # Required for OMR_VERSION 

project(omr VERSION ${OMR_VERSION} LANGUAGES CXX C)
set(OMR_ROOT ${CMAKE_CURRENT_LIST_DIR} CACHE INTERNAL "Root of OMR")

set(CMAKE_MODULE_PATH "${CMAKE_SOURCE_DIR}/cmake/modules" ${CMAKE_MODULE_PATH})


###
### Getting the glue directory
###

if (NOT DEFINED OMR_GLUE)
    set(OMR_GLUE "./example/glue" CACHE PATH "The glue directory")
    message(STATUS "Glue not set, defaulting to example glue")
endif()

# TODO: OMR_EXAMPLE flag
# TODO: OMR_RTTI flag

# TODO: Version things

###
### Versions and stuff
###

include(cmake/platform.cmake)
include(cmake/config.cmake)
include(cmake/vpath.cmake)

enable_testing()

#include current source dir and current bin dir automatically
set(CMAKE_INCLUDE_CURRENT_DIR ON)

include_directories(
  ${PROJECT_BINARY_DIR}
  ./include/
  ./include_core/
  ./third_party/
)

add_definitions(
  -DUT_DIRECT_TRACE_REGISTRATION # TODO:  Deal with that stupid jni issue in tracegen
)

# Check for existing omrcfg in the source tree since this can cause alot of headaches
# Also check if we are building in tree while we are at it
if(CMAKE_SOURCE_DIR STREQUAL CMAKE_BINARY_DIR)
	if(NOT MSVC_IDE) #MSVC will handle in tree builds ok
		message(WARNING "In tree builds are not recommended")
	endif()
else()
include(cmake/CheckSourceTree.cmake)
add_custom_target(header_check ALL
	${CMAKE_COMMAND} "-Domr_SOURCE_DIR=${omr_SOURCE_DIR}" -P ${CMAKE_CURRENT_SOURCE_DIR}/cmake/CheckSourceTree.cmake)
endif()

configure_file(./omrcfg.CMakeTemplate.h omrcfg.h)
configure_file(./omrversionstrings.CMakeTemplate.h omrversionstrings.h)

add_subdirectory(tools)
# Yeah, its dumb doing this here. Read note in tools/CMakeLists.txt
if(CMAKE_CROSSCOMPILING)
	include(${OMR_TOOLS_IMPORTFILE})
endif()

add_subdirectory(thread)
add_subdirectory(port)
add_subdirectory(util)
add_subdirectory(omrtrace)
add_subdirectory(omr)
add_subdirectory(third_party)
add_subdirectory(omrsigcompat)

#TODO should be wrapped in if()
add_subdirectory(fvtest)

if(OMR_GC)
  add_subdirectory(gc)
  add_subdirectory("${OMR_GLUE}")
endif(OMR_GC)

<<<<<<< HEAD
if(OMR_COMPILER)
  # TODO: Actually support the compiler
  add_subdirectory(compiler)
endif(OMR_COMPILER)

if(OMR_DDR)
  add_subdirectory(ddr)
endif(OMR_DDR)
=======


if(NOT OMR_HOST_OS STREQUAL "win")
    # TODO: JitBuilder built through CMake isn't quite 
    #       ready for windows yet 
    add_subdirectory(jitbuilder)
endif()
>>>>>>> 6bf29c29
<|MERGE_RESOLUTION|>--- conflicted
+++ resolved
@@ -106,21 +106,12 @@
   add_subdirectory("${OMR_GLUE}")
 endif(OMR_GC)
 
-<<<<<<< HEAD
-if(OMR_COMPILER)
-  # TODO: Actually support the compiler
-  add_subdirectory(compiler)
-endif(OMR_COMPILER)
-
-if(OMR_DDR)
-  add_subdirectory(ddr)
-endif(OMR_DDR)
-=======
-
-
 if(NOT OMR_HOST_OS STREQUAL "win")
     # TODO: JitBuilder built through CMake isn't quite 
     #       ready for windows yet 
     add_subdirectory(jitbuilder)
 endif()
->>>>>>> 6bf29c29
+
+if(OMR_DDR)
+  add_subdirectory(ddr)
+endif(OMR_DDR)